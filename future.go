package promise

import (
	"bytes"
	"errors"
	"fmt"
	"runtime"
	"strconv"
	"sync"
	"time"
)

type callbackType int

const (
	CALLBACK_DONE callbackType = iota
	CALLBACK_FAIL
	CALLBACK_ALWAYS
)

type resultType int

const (
	RESULT_SUCCESS resultType = iota
	RESULT_FAILURE
	RESULT_CANCELLED
)

//代表异步任务的结果
type PromiseResult struct {
	Result interface{}
	Typ    resultType
}

//处理链式调用
type pipe struct {
	pipeDoneTask, pipeFailTask func(v interface{}) *Future
	pipePromise                *Promise
}

//异步任务
type Promise struct {
	onceEnd *sync.Once
	*Future
}

//Cancel表示任务正常完成
func (this *Promise) Cancel(v interface{}) (e error) {
	return this.end(&PromiseResult{v, RESULT_CANCELLED})
}

//Reslove表示任务正常完成
func (this *Promise) Resolve(v interface{}) (e error) {
	return this.end(&PromiseResult{v, RESULT_SUCCESS})
}

//Reject表示任务失败
func (this *Promise) Reject(err error) (e error) {
	return this.end(&PromiseResult{err, RESULT_FAILURE})
}

//Set a Promise can be cancelled
func (this *Promise) EnableCanceller() *Promise {
	if this.canceller == nil {
		this.canceller = &canceller{new(sync.Mutex), false, false}
	}
	return this
}

//添加一个任务成功完成时的回调，如果任务已经成功完成，则直接执行回调函数
//传递给Done函数的参数与Reslove函数的参数相同
func (this *Promise) Done(callback func(v interface{})) *Promise {
	this.Future.Done(callback)
	return this
}

//添加一个任务失败时的回调，如果任务已经失败，则直接执行回调函数
//传递给Fail函数的参数与Reject函数的参数相同
func (this *Promise) Fail(callback func(v interface{})) *Promise {
	this.Future.Fail(callback)
	return this
}

//添加一个回调函数，该函数将在任务完成后执行，无论成功或失败
//传递给Always回调的参数根据成功或失败状态，与Reslove或Reject函数的参数相同
func (this *Promise) Always(callback func(v interface{})) *Promise {
	this.Future.Always(callback)
	return this
}

//Cancel一个任务的interface
type Canceller interface {
	IsCancellationRequested() bool
	SetCancelled()
}

//Future代表一个异步任务的readonly-view
type Future struct {
	oncePipe             *sync.Once
	lock                 *sync.Mutex
	chOut                chan *PromiseResult
	dones, fails, always []func(v interface{})
	pipe
	r          *PromiseResult
	*canceller //*PromiseCanceller
}

//获取Canceller接口，在异步任务内可以通过此对象查询任务是否已经被取消
func (this *Future) Canceller() Canceller {
	return this.canceller
}

//取消异步任务
func (this *Future) RequestCancel() bool {
	if this.r != nil || this.canceller == nil {
		return false
	} else {
		this.canceller.RequestCancel()
		return true
	}
}

//获得任务是否已经被要求取消
func (this *Future) IsCancellationRequested() bool {
	if this.canceller != nil {
		return this.canceller.IsCancellationRequested()
	} else {
		return false
	}
}

//设置任务为已被取消状态
func (this *Future) SetCancelled() {
	if this.canceller != nil && this.r == nil {
		this.canceller.SetCancelled()
	}
}

//获得任务是否已经被Cancel
func (this *Future) IsCancelled() bool {
	if this.canceller != nil {
		return this.canceller.IsCancelled()
	} else {
		return false
	}
}

func (this *Future) GetChan() chan *PromiseResult {
	//out := make(chan *PromiseResult)
	//go func() {
	//	_, _ = this.Get()
	//	fmt.Println("\ngetchan:--------", *this.r)
	//	out <- this.r
	//	fmt.Println("\ngetchan done:-----------")
	//	close(out)
	//}()
	//return out
	return this.chOut
}

//Get函数将一直阻塞直到任务完成,并返回任务的结果
//如果任务已经完成，后续的Get将直接返回任务结果
func (this *Future) Get() (interface{}, error) {
	if fr, ok := <-this.chOut; ok {
		return getFutureReturnVal(fr) //fr.Result, fr.Typ
	} else {
		//r, typ := this.r.Result, this.r.Typ
		return getFutureReturnVal(this.r) //r, typ
	}
}

func getFutureReturnVal(r *PromiseResult) (interface{}, error) {
	if r.Typ == RESULT_SUCCESS {
		return r.Result, nil
	} else if r.Typ == RESULT_FAILURE {
		return nil, getError(r.Result)
	} else {
		return nil, &CancelledError{}
	}
}

//Get函数将一直阻塞直到任务完成或超过指定的Timeout时间
//如果任务已经完成，后续的Get将直接返回任务结果
//mm的单位是毫秒
func (this *Future) GetOrTimeout(mm int) (interface{}, error, bool) {
	if mm == 0 {
		mm = 10
	} else {
		mm = mm * 1000 * 1000
	}

	select {
	case <-time.After((time.Duration)(mm) * time.Nanosecond):
		return nil, nil, true
	case fr, ok := <-this.chOut:
		if ok {
			r, err := getFutureReturnVal(fr)
			return r, err, false
		} else {
			r, err := getFutureReturnVal(this.r)
			return r, err, false
		}

	}
}

//添加一个任务成功完成时的回调，如果任务已经成功完成，则直接执行回调函数
//传递给Done函数的参数与Reslove函数的参数相同
func (this *Future) Done(callback func(v interface{})) *Future {
	this.handleOneCallback(callback, CALLBACK_DONE)
	return this
}

//添加一个任务失败时的回调，如果任务已经失败，则直接执行回调函数
//传递给Fail函数的参数与Reject函数的参数相同
func (this *Future) Fail(callback func(v interface{})) *Future {
	this.handleOneCallback(callback, CALLBACK_FAIL)
	return this
}

//添加一个回调函数，该函数将在任务完成后执行，无论成功或失败
//传递给Always回调的参数根据成功或失败状态，与Reslove或Reject函数的参数相同
func (this *Future) Always(callback func(v interface{})) *Future {
	this.handleOneCallback(callback, CALLBACK_ALWAYS)
	return this
}

//for Pipe api, the new Promise object will be return
//New Promise task object should be started after current Promise be done or failed
//链式添加异步任务，可以同时定制Done或Fail状态下的链式异步任务，并返回一个新的异步对象。如果对此对象执行Done，Fail，Always操作，则新的回调函数将会被添加到链式的异步对象中
//如果调用的参数超过2个，那第2个以后的参数将会被忽略
//Pipe只能调用一次，第一次后的调用将被忽略
func (this *Future) Pipe(callbacks ...(func(v interface{}) *Future)) (result *Future, ok bool) {
	if len(callbacks) == 0 ||
		(len(callbacks) == 1 && callbacks[0] == nil) ||
		(len(callbacks) > 1 && callbacks[0] == nil && callbacks[1] == nil) {
		result = this
		return
	}

	this.oncePipe.Do(func() {
		execWithLock(this.lock, func() {
			if this.r != nil {
				result = this
				if this.r.Typ == RESULT_SUCCESS && callbacks[0] != nil {
					result = (callbacks[0](this.r.Result))
				} else if this.r.Typ != RESULT_FAILURE && len(callbacks) > 1 && callbacks[1] != nil {
					result = (callbacks[1](this.r.Result))
				}
			} else {
				this.pipeDoneTask = callbacks[0]
				if len(callbacks) > 1 {
					this.pipeFailTask = callbacks[1]
				}
				this.pipePromise = NewPromise()
				result = this.pipePromise.Future
			}
		})
		ok = true
	})
	return
}

type canceller struct {
	lockC       *sync.Mutex
	isRequested bool
	isCancelled bool
}

//Cancel任务
func (this *canceller) RequestCancel() {
	execWithLock(this.lockC, func() {
		this.isRequested = true
	})
}

//已经被要求取消任务
func (this *canceller) IsCancellationRequested() (r bool) {
	execWithLock(this.lockC, func() {
		r = this.isRequested
	})
	return
}

//设置任务已经被Cancel
func (this *canceller) SetCancelled() {
	execWithLock(this.lockC, func() {
		this.isCancelled = true
	})
}

//任务已经被Cancel
func (this *canceller) IsCancelled() (r bool) {
	execWithLock(this.lockC, func() {
		r = this.isCancelled
	})
	return
}

//完成一个任务
func (this *Promise) end(r *PromiseResult) (e error) { //r *PromiseResult) {
	defer func() {
		if err := getError(recover()); err != nil {
			e = err
			//TODO: how to handle the errors appears in callback?
			//fmt.Println("error in end", e)

			//buf := bytes.NewBufferString("")
			//pcs := make([]uintptr, 50)
			//num := runtime.Callers(2, pcs)
			//for _, v := range pcs[0:num] {
			//	fun := runtime.FuncForPC(v)
			//	file, line := fun.FileLine(v)
			//	name := fun.Name()
			//	//fmt.Println(name, file + ":", line)
			//	writeStrings(buf, []string{name, " ", file, ":", strconv.Itoa(line), "\n"})
			//}
			//fmt.Println(buf.String())
		}
	}()
	e = errors.New("Cannot resolve/reject/cancel more than once")
	this.onceEnd.Do(func() {
		//fmt.Println("send future result", r)
		this.setResult(r)

		//让Get函数可以返回
		this.chOut <- r
		close(this.chOut)

		if r.Typ != RESULT_CANCELLED {
			//fmt.Println("begin callback ", r)
			//任务完成后调用回调函数
			execCallback(r, this.dones, this.fails, this.always)

			//fmt.Println("after callback", r)
			pipeTask, pipePromise := this.getPipe(this.r.Typ == RESULT_SUCCESS)
			this.startPipe(pipeTask, pipePromise)
		}
		e = nil
	})
	return
}

//set this.r
func (this *Promise) setResult(r *PromiseResult) {
	this.lock.Lock()
	defer this.lock.Unlock()
	this.r = r
}

//返回与链式调用相关的对象
func (this *Future) getPipe(isResolved bool) (func(v interface{}) *Future, *Promise) {
	this.lock.Lock()
	defer this.lock.Unlock()
	if isResolved {
		return this.pipeDoneTask, this.pipePromise
	} else {
		return this.pipeFailTask, this.pipePromise
	}
}

func (this *Future) startPipe(pipeTask func(v interface{}) *Future, pipePromise *Promise) {
	//处理链式异步任务
	//var f *Future
	if pipeTask != nil {
		f := pipeTask(this.r.Result)
		f.Done(func(v interface{}) {
			pipePromise.Resolve(v)
		}).Fail(func(v interface{}) {
			pipePromise.Reject(getError(v))
		})
		//} else {
		//	f = this
	}

}

//执行回调函数
func execCallback(r *PromiseResult, dones []func(v interface{}), fails []func(v interface{}), always []func(v interface{})) {
	var callbacks []func(v interface{})
	if r.Typ == RESULT_SUCCESS {
		callbacks = dones
	} else {
		callbacks = fails
	}

	forFs := func(s []func(v interface{})) {
		forSlice(s, func(f func(v interface{})) { f(r.Result) })
	}

	forFs(callbacks)
	forFs(always)

}

//处理单个回调函数的添加请求
func (this *Future) handleOneCallback(callback func(v interface{}), t callbackType) {
	if callback == nil {
		return
	}
	pendingAction := func() {
		switch t {
		case CALLBACK_DONE:
			this.dones = append(this.dones, callback)
		case CALLBACK_FAIL:
			this.fails = append(this.fails, callback)
		case CALLBACK_ALWAYS:
			this.always = append(this.always, callback)
		}
	}
	finalAction := func(r *PromiseResult) {
		if (t == CALLBACK_DONE && r.Typ == RESULT_SUCCESS) ||
			(t == CALLBACK_FAIL && r.Typ == RESULT_FAILURE) ||
			(t == CALLBACK_ALWAYS) {
			callback(r.Result)
		}
	}
	if f := this.addCallback(pendingAction, finalAction); f != nil {
		f()
	}
}

//添加回调函数的框架函数
func (this *Future) addCallback(pendingAction func(), finalAction func(*PromiseResult)) (r func()) {
	execWithLock(this.lock, func() {
		if this.r == nil {
			pendingAction()
			r = nil
		} else {
			r = func() { finalAction(this.r) }
		}
	})
	return
}

func StartCanCancel(action func(canceller Canceller) (interface{}, error)) *Future {
	return start(action, true)
}

func Start(action func() (interface{}, error)) *Future {
	return start(action, false)
}

func StartCanCancel0(action func(canceller Canceller)) *Future {
	return start(func(canceller Canceller) (interface{}, error) {
		action(canceller)
		return nil, nil
	}, true)
}

func Start0(action func()) *Future {
	return start(func() (interface{}, error) {
		action()
		return nil, nil
	}, false)
}

//异步执行一个函数。如果最后一个返回值为bool，则将认为此值代表异步任务成功或失败。如果函数抛出error，则认为异步任务失败
func start(act interface{}, canCancel bool) *Future {
	fu := NewPromise()

	if canCancel {
		fu.EnableCanceller()
	}
	//stack := newErrorWithStacks(errors.New("test!!!!!!"))

	go func() {
		defer func() {
			if e := recover(); e != nil {
				//fmt.Println("reject2", newErrorWithStacks(e))
				fu.Reject(newErrorWithStacks(e))
			}
		}()

		var r interface{}
		var err error
		if canCancel {
			r, err = (act.(func(canceller Canceller) (interface{}, error)))(fu.Canceller())
		} else {
			r, err = (act.(func() (interface{}, error)))()
		}

		if fu.IsCancelled() {
			//fmt.Println("cancel", r)
			fu.Cancel(r)
		} else {
			if err == nil {
				//fmt.Println("resolve", r, stack)
				fu.Resolve(r)
			} else {
				//fmt.Println("reject1===", err, "\n")
				fu.Reject(err)
			}
<<<<<<< HEAD
=======
			//if l := len(r); l > 0 {
			//	if done, ok := r[l-1].(bool); ok {
			//		if done {
			//			fu.Resolve(r[:l-1]...)
			//		} else {
			//			fu.Reject(r[:l-1]...)
			//		}
			//	} else {
			//		fu.Resolve(r...)
			//	}
			//} else {
			//	fu.Resolve(r...)
			//}
>>>>>>> 3975ad04
		}
	}()

	return fu.Future
}

func Wrap(value interface{}) *Future {
	fu := NewPromise()
<<<<<<< HEAD
	fu.Reslove(value)
=======
	fu.Resolve(value)
	//if values, ok := value.([]interface{}); ok {
	//	fu.Resolve(values...)
	//} else {
	//}
>>>>>>> 3975ad04
	return fu.Future
}

//Factory function for Promise
func NewPromise() *Promise {
	f := &Promise{new(sync.Once),
		&Future{
			new(sync.Once), new(sync.Mutex),
			make(chan *PromiseResult, 1),
			make([]func(v interface{}), 0, 8),
			make([]func(v interface{}), 0, 8),
			make([]func(v interface{}), 0, 4),
			pipe{}, nil, nil,
		},
	}
	return f
}

type anyPromiseResult struct {
	result interface{}
	i      int
}

//产生一个新的Promise，如果列表中任意1个Promise完成，则Promise完成, 否则将触发Reject，参数为包含所有Promise的Reject返回值的slice
func WhenAny(fs ...*Future) *Future {
	//nf := NewPromise()
	//errs := make([]error, len(fs))
	//chFails := make(chan anyPromiseResult)

	//for i, f := range fs {
	//	k := i
	//	f.Done(func(v interface{}) {
	//		nf.Resolve(v)
	//	}).Fail(func(v interface{}) {
	//		chFails <- anyPromiseResult{v, k}
	//	})
	//}

	//if len(fs) == 0 {
	//	nf.Resolve(nil)
	//} else {
	//	go func() {
	//		j := 0
	//		for {
	//			select {
	//			case r := <-chFails:
	//				errs[r.i] = getError(r.result)
	//				if j++; j == len(fs) {
	//					nf.Reject(newAggregateError("Error appears in WhenAny:", errs))
	//					break
	//				}
	//			case _ = <-nf.chOut:
	//				//if a future be success, will try to cancel oter future
	//				for _, f := range fs {
	//					if c := f.Canceller(); c != nil {
	//						f.RequestCancel()
	//					}
	//				}
	//				break
	//			}
	//		}
	//	}()
	//}
	//return nf.Future
	return WhenAnyTrue(nil, fs...)
}

//产生一个新的Promise，如果列表中任意1个Promise完成并且返回值符合条件，则Promise完成并返回true
//如果所有Promise完成并且返回值都不符合条件，则Promise完成并返回false,
//否则将触发Reject，参数为包含所有Promise的Reject返回值的slice
func WhenAnyTrue(predicate func(interface{}) bool, fs ...*Future) *Future {
	if predicate == nil {
		predicate = func(v interface{}) bool { return true }
	}

	nf, rs := NewPromise(), make([]interface{}, len(fs))
	chFails, chDones := make(chan anyPromiseResult), make(chan anyPromiseResult)

	for i, f := range fs {
		k := i
		f.Done(func(v interface{}) {
			//nf.Resolve(v)
			chDones <- anyPromiseResult{v, k}
		}).Fail(func(v interface{}) {
			chFails <- anyPromiseResult{v, k}
		})
	}

	var result interface{}
	if len(fs) == 0 {
		nf.Resolve(nil)
	} else {
		go func() {
			defer func() {
				if e := recover(); e != nil {
					fmt.Println("reject2", newErrorWithStacks(e))
					nf.Reject(newErrorWithStacks(e))
				}
			}()
			j := 0
			//fmt.Println("start for")
			for {
				select {
				case r := <-chFails:
					//fmt.Println("get err")
					rs[r.i] = getError(r.result)
				case r := <-chDones:
					//fmt.Println("get return", r)
					if predicate(r.result) {
						//try to cancel other futures
						for _, f := range fs {
							if c := f.Canceller(); c != nil {
								f.RequestCancel()
							}
						}

						//close the channel for avoid the send side be blocked
						closeChan := func(c chan anyPromiseResult) {
							defer func() { _ = recover() }()
							close(c)
						}
						closeChan(chDones)
						closeChan(chFails)

						//Resolve the future and return result
						result = r.result
						nf.Resolve(result)
						return
					} else {
						rs[r.i] = r.result
					}
				}

				if j++; j == len(fs) {
					fmt.Println("receive all")
					errs, k := make([]error, j), 0
					for _, r := range rs {
						switch val := r.(type) {
						case error:
							errs[k] = val
							k++
						default:
						}
					}
					if k > 0 {
						nf.Reject(newAggregateError("Error appears in WhenAnyTrue:", errs[0:j]))
					} else {
						nf.Resolve(false)
					}
					break
				}
			}
			//fmt.Println("exit start")

		}()
	}
	return nf.Future
}

//产生一个新的Promise，如果列表中所有Promise都成功完成，则Promise成功完成，否则失败
func WhenAll(fs ...*Future) *Future {
	f := NewPromise()
	if len(fs) == 0 {
		f.Resolve(nil)
	} else {
		go func() {
			rs := make([]interface{}, len(fs))
			errs := make([]error, len(fs))
			allOk := true
			for i, f := range fs {
				//if a future be failure, then will try to cancel other futures
				if !allOk {
					for j := i; j < len(fs); j++ {
						if c := fs[j].Canceller(); c != nil {
							fs[j].RequestCancel()
						}
					}
				}
				rs[i], errs[i] = f.Get()

				if errs[i] != nil {
					allOk = false
				}
			}
			for i, r := range rs {
				if allOk {
					rs[i] = r
				} else {
					rs[i] = errs[i] //append(r.([]interface{}), typs[i])
				}
			}
			if allOk {
				f.Resolve(rs)
			} else {
				//fmt.Println("whenall reject", errs)
				e := newAggregateError("Error appears in WhenAll:", errs)
				//fmt.Println("whenall reject2", e.Error())
				f.Reject(e)
			}
		}()
	}

	return f.Future
}

func execWithLock(lock *sync.Mutex, act func()) {
	lock.Lock()
	defer lock.Unlock()
	act()
}

func forSlice(s []func(v interface{}), f func(func(v interface{}))) {
	for _, e := range s {
		f(e)
	}
}

//Error handling struct and functions------------------------------
type stringer interface {
	String() string
}

func getError(i interface{}) (e error) {
	if i != nil {
		switch v := i.(type) {
		case error:
			e = v
		case string:
			e = errors.New(v)
		default:
			if s, ok := i.(stringer); ok {
				e = errors.New(s.String())
			} else {
				e = errors.New(fmt.Sprintf("%v", i))
			}
		}
	}
	return
}

type CancelledError struct {
}

func (e *CancelledError) Error() string {
	return "Task be cancelled"
}

type AggregateError struct {
	s         string
	InnerErrs []error
}

func (e *AggregateError) Error() string {
	if e.InnerErrs == nil {
		return e.s
	} else {
		buf := bytes.NewBufferString(e.s)
		buf.WriteString("\n\n")
		for i, ie := range e.InnerErrs {
			if ie == nil {
				continue
			}
			buf.WriteString("error appears in Future ")
			buf.WriteString(strconv.Itoa(i))
			buf.WriteString(": ")
			buf.WriteString(ie.Error())
			buf.WriteString("\n")
		}
		buf.WriteString("\n")
		return buf.String()
	}
}

func newAggregateError(s string, innerErrors []error) *AggregateError {
	//fmt.Println("newAggregateError", innerErrors)
	//fmt.Println("newAggregateError, newErrorWithStacks", newErrorWithStacks(s).Error())
	return &AggregateError{newErrorWithStacks(s).Error(), innerErrors}
}

func newErrorWithStacks(i interface{}) (e error) {
	err := getError(i)
	buf := bytes.NewBufferString(err.Error())
	buf.WriteString("\n")

	pcs := make([]uintptr, 50)
	num := runtime.Callers(2, pcs)
	for _, v := range pcs[0:num] {
		fun := runtime.FuncForPC(v)
		file, line := fun.FileLine(v)
		name := fun.Name()
		//fmt.Println(name, file + ":", line)
		writeStrings(buf, []string{name, " ", file, ":", strconv.Itoa(line), "\n"})
	}
	return errors.New(buf.String())
}

func writeStrings(buf *bytes.Buffer, strings []string) {
	for _, s := range strings {
		buf.WriteString(s)
	}
}
<|MERGE_RESOLUTION|>--- conflicted
+++ resolved
@@ -491,22 +491,6 @@
 				//fmt.Println("reject1===", err, "\n")
 				fu.Reject(err)
 			}
-<<<<<<< HEAD
-=======
-			//if l := len(r); l > 0 {
-			//	if done, ok := r[l-1].(bool); ok {
-			//		if done {
-			//			fu.Resolve(r[:l-1]...)
-			//		} else {
-			//			fu.Reject(r[:l-1]...)
-			//		}
-			//	} else {
-			//		fu.Resolve(r...)
-			//	}
-			//} else {
-			//	fu.Resolve(r...)
-			//}
->>>>>>> 3975ad04
 		}
 	}()
 
@@ -515,15 +499,7 @@
 
 func Wrap(value interface{}) *Future {
 	fu := NewPromise()
-<<<<<<< HEAD
-	fu.Reslove(value)
-=======
 	fu.Resolve(value)
-	//if values, ok := value.([]interface{}); ok {
-	//	fu.Resolve(values...)
-	//} else {
-	//}
->>>>>>> 3975ad04
 	return fu.Future
 }
 
@@ -824,4 +800,4 @@
 	for _, s := range strings {
 		buf.WriteString(s)
 	}
-}
+}